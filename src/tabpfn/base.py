"""Common logic for TabPFN models."""

#  Copyright (c) Prior Labs GmbH 2025.

from __future__ import annotations

import os
import warnings
from pathlib import Path
from typing import (
    TYPE_CHECKING,
    Any,
    Literal,
    overload,
)

import torch

# --- TabPFN imports ---
from tabpfn.constants import (
    AUTOCAST_DTYPE_BYTE_SIZE,
    DEFAULT_DTYPE_BYTE_SIZE,
)
from tabpfn.inference import (
    InferenceEngine,
    InferenceEngineCacheKV,
    InferenceEngineCachePreprocessing,
    InferenceEngineOnDemand,
)
<<<<<<< HEAD
from tabpfn.utils import (
    get_model_path,
    infer_fp16_inference_mode,
    load_model_criterion_config,
)
=======
from tabpfn.model.loading import load_model_criterion_config
from tabpfn.utils import infer_fp16_inference_mode
>>>>>>> a215c5b8

if TYPE_CHECKING:
    import numpy as np
    import pandas as pd

    from tabpfn.misc.compile_to_onnx import ONNXModelWrapper
    from tabpfn.model.bar_distribution import FullSupportBarDistribution
    from tabpfn.model.config import InferenceConfig
    from tabpfn.model.transformer import PerFeatureTransformer


@overload
def initialize_tabpfn_model(
    model_path: str | Path | Literal["auto"],
    which: Literal["regressor"],
    fit_mode: Literal["low_memory", "fit_preprocessors", "fit_with_cache"],
    static_seed: int,
) -> tuple[PerFeatureTransformer, InferenceConfig, FullSupportBarDistribution]: ...


@overload
def initialize_tabpfn_model(
    model_path: str | Path | Literal["auto"],
    which: Literal["classifier"],
    fit_mode: Literal["low_memory", "fit_preprocessors", "fit_with_cache"],
    static_seed: int,
) -> tuple[PerFeatureTransformer, InferenceConfig, None]: ...


def initialize_tabpfn_model(
    model_path: str | Path | Literal["auto"],
    which: Literal["classifier", "regressor"],
    fit_mode: Literal["low_memory", "fit_preprocessors", "fit_with_cache"],
    static_seed: int,
) -> tuple[PerFeatureTransformer, InferenceConfig, FullSupportBarDistribution | None]:
    """Common logic to load the TabPFN model, set up the random state,
    and optionally download the model.

    Args:
        model_path: Path or directive ("auto") to load the pre-trained model from.
        which: Which TabPFN model to load.
        fit_mode: Determines caching behavior.
        static_seed: Random seed for reproducibility logic.

    Returns:
        model: The loaded TabPFN model.
        config: The configuration object associated with the loaded model.
        bar_distribution: The BarDistribution for regression (`None` if classifier).
    """
    # Handle auto model_path
    download = True

    # Load model with potential caching
    if which == "classifier":
        # The classifier's bar distribution is not used;
        # pass check_bar_distribution_criterion=False
        model, _, config_ = load_model_criterion_config(
            model_path=model_path,
            check_bar_distribution_criterion=False,
            cache_trainset_representation=(fit_mode == "fit_with_cache"),
            which="classifier",
            version="v2",
            download=download,
            model_seed=static_seed,
        )
        bar_distribution = None
    else:
        # The regressor's bar distribution is required
        model, bardist, config_ = load_model_criterion_config(
            model_path=model_path,
            check_bar_distribution_criterion=True,
            cache_trainset_representation=(fit_mode == "fit_with_cache"),
            which="regressor",
            version="v2",
            download=download,
            model_seed=static_seed,
        )
        bar_distribution = bardist

    return model, config_, bar_distribution


def load_onnx_model(
    model_path: str | Path,
    which: Literal["classifier", "regressor"],
    version: Literal["v2"],
    device: torch.device,
) -> ONNXModelWrapper:
    """Load a TabPFN model in ONNX format.

    Args:
        model_path: Path to the ONNX model file.
        which: Which TabPFN model to load.
        version: The version of the model.
        device: The device to run the model on.

    Returns:
        The loaded ONNX model wrapped in a PyTorch-compatible interface.

    Raises:
        ImportError: If onnxruntime is not installed.
        FileNotFoundError: If the model file doesn't exist.
    """
    model_path = get_model_path(model_path, which, version, use_onnx=True)
    try:
        from tabpfn.misc.compile_to_onnx import ONNXModelWrapper
    except ImportError as err:
        raise ImportError(
            "onnxruntime is required to load ONNX models. "
            "Install it with: pip install onnxruntime",
        ) from err

    model_path = Path(model_path)
    if not model_path.exists():
        raise FileNotFoundError(
            f"ONNX model not found at: {model_path}, "
            "please compile the model by running "
            "`from tabpfn.misc.compile_to_onnx import compile_onnx_models; "
            "compile_onnx_models()`",
        )

    return ONNXModelWrapper(str(model_path), device)


def determine_precision(
    inference_precision: torch.dtype | Literal["autocast", "auto"],
    device_: torch.device,
) -> tuple[bool, torch.dtype | None, int]:
    """Decide whether to use autocast or a forced precision dtype.

    Args:
        inference_precision:

            - If `"auto"`, decide automatically based on the device.
            - If `"autocast"`, explicitly use PyTorch autocast (mixed precision).
            - If a `torch.dtype`, force that precision.

        device_: The device on which inference is run.

    Returns:
        use_autocast_:
            True if mixed-precision autocast will be used.
        forced_inference_dtype_:
            If not None, the forced precision dtype for the model.
        byte_size:
            The byte size per element for the chosen precision.
    """
    if inference_precision in ["autocast", "auto"]:
        use_autocast_ = infer_fp16_inference_mode(
            device=device_,
            enable=True if (inference_precision == "autocast") else None,
        )
        forced_inference_dtype_ = None
        byte_size = (
            AUTOCAST_DTYPE_BYTE_SIZE if use_autocast_ else DEFAULT_DTYPE_BYTE_SIZE
        )
    elif isinstance(inference_precision, torch.dtype):
        use_autocast_ = False
        forced_inference_dtype_ = inference_precision
        byte_size = inference_precision.itemsize
    else:
        raise ValueError(f"Unknown inference_precision={inference_precision}")

    return use_autocast_, forced_inference_dtype_, byte_size


def create_inference_engine(  # noqa: PLR0913
    *,
    X_train: np.ndarray,
    y_train: np.ndarray,
    model: PerFeatureTransformer | ONNXModelWrapper,
    ensemble_configs: Any,
    cat_ix: list[int],
    fit_mode: Literal["low_memory", "fit_preprocessors", "fit_with_cache"],
    device_: torch.device,
    rng: np.random.Generator,
    n_jobs: int,
    byte_size: int,
    forced_inference_dtype_: torch.dtype | None,
    memory_saving_mode: bool | Literal["auto"] | float | int,
    use_autocast_: bool,
    use_onnx: bool = False,
) -> InferenceEngine:
    """Creates the appropriate TabPFN inference engine based on `fit_mode`.

    Each execution mode will perform slightly different operations based on the mode
    specified by the user. In the case where preprocessors will be fit after `prepare`,
    we will use them to further transform the associated borders with each ensemble
    config member.

    Args:
        X_train: Training features
        y_train: Training target
        model: The loaded TabPFN model.
        ensemble_configs: The ensemble configurations to create multiple "prompts".
        cat_ix: Indices of inferred categorical features.
        fit_mode: Determines how we prepare inference (pre-cache or not).
        device_: The device for inference.
        rng: Numpy random generator.
        n_jobs: Number of parallel CPU workers.
        byte_size: Byte size for the chosen inference precision.
        forced_inference_dtype_: If not None, the forced dtype for inference.
        memory_saving_mode: GPU/CPU memory saving settings.
        use_autocast_: Whether we use torch.autocast for inference.
        use_onnx: Whether to use ONNX runtime for model inference.
    """
    engine: (
        InferenceEngineOnDemand
        | InferenceEngineCachePreprocessing
        | InferenceEngineCacheKV
    )
    if fit_mode == "low_memory":
        engine = InferenceEngineOnDemand.prepare(
            X_train=X_train,
            y_train=y_train,
            cat_ix=cat_ix,
            ensemble_configs=ensemble_configs,
            rng=rng,
            model=model,
            n_workers=n_jobs,
            dtype_byte_size=byte_size,
            force_inference_dtype=forced_inference_dtype_,
            save_peak_mem=memory_saving_mode,
            use_onnx=use_onnx,
        )
    elif fit_mode == "fit_preprocessors":
        engine = InferenceEngineCachePreprocessing.prepare(
            X_train=X_train,
            y_train=y_train,
            cat_ix=cat_ix,
            ensemble_configs=ensemble_configs,
            n_workers=n_jobs,
            model=model,
            rng=rng,
            dtype_byte_size=byte_size,
            force_inference_dtype=forced_inference_dtype_,
            save_peak_mem=memory_saving_mode,
            use_onnx=use_onnx,
        )
    elif fit_mode == "fit_with_cache":
        engine = InferenceEngineCacheKV.prepare(
            X_train=X_train,
            y_train=y_train,
            cat_ix=cat_ix,
            model=model,
            ensemble_configs=ensemble_configs,
            n_workers=n_jobs,
            device=device_,
            dtype_byte_size=byte_size,
            rng=rng,
            force_inference_dtype=forced_inference_dtype_,
            save_peak_mem=memory_saving_mode,
            autocast=use_autocast_,
            use_onnx=use_onnx,
        )
    else:
        raise ValueError(f"Invalid fit_mode: {fit_mode}")

    return engine


def check_cpu_warning(
    device: str | torch.device, X: np.ndarray | torch.Tensor | pd.DataFrame
) -> None:
    """Check if using CPU with large datasets and warn or error appropriately.

    Args:
        device: The torch device being used
        X: The input data (NumPy array, Pandas DataFrame, or Torch Tensor)
    """
    allow_cpu_override = os.getenv("TABPFN_ALLOW_CPU_LARGE_DATASET", "0") == "1"

    # Determine number of samples
    try:
        num_samples = X.shape[0]
    except AttributeError:
        return

    if device == torch.device("cpu") or device == "cpu" or "cpu" in device:
        if num_samples > 1000:
            if not allow_cpu_override:
                raise RuntimeError(
                    "Running on CPU with more than 1000 samples is not allowed "
                    "by default due to slow performance.\n"
                    "To override this behavior, set the environment variable "
                    "TABPFN_ALLOW_CPU_LARGE_DATASET=1.\n"
                    "Alternatively, consider using a GPU or the tabpfn-client API: "
                    "https://github.com/PriorLabs/tabpfn-client"
                )
        elif num_samples > 200:
            warnings.warn(
                "Running on CPU with more than 200 samples may be slow.\n"
                "Consider using a GPU or the tabpfn-client API: "
                "https://github.com/PriorLabs/tabpfn-client",
                stacklevel=2,
            )<|MERGE_RESOLUTION|>--- conflicted
+++ resolved
@@ -27,16 +27,11 @@
     InferenceEngineCachePreprocessing,
     InferenceEngineOnDemand,
 )
-<<<<<<< HEAD
+from tabpfn.model.loading import load_model_criterion_config
 from tabpfn.utils import (
     get_model_path,
     infer_fp16_inference_mode,
-    load_model_criterion_config,
 )
-=======
-from tabpfn.model.loading import load_model_criterion_config
-from tabpfn.utils import infer_fp16_inference_mode
->>>>>>> a215c5b8
 
 if TYPE_CHECKING:
     import numpy as np
